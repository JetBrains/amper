--- conflicted
+++ resolved
@@ -23,43 +23,10 @@
         val runResult = runGradleWithModel(Models.kotlinFragmentPartModel)
         val printKotlinInfo = runResult.task(":$printKotlinSourcesTask")
         assertEquals(TaskOutcome.SUCCESS, printKotlinInfo?.outcome)
+
         val extracted = runResult.output.extractSourceInfoOutput()
 
-<<<<<<< HEAD
-        assertEquals(
-            """
-:
-  common:
-   depends()
-   sourceDirs(src/common/kotlin,common/src)
-   lang(api=1.8 version=1.8 progressive=true features=InlineClasses)
-   implDeps()
-  commonMain:
-   depends()
-   sourceDirs()
-   lang(api=null version=null progressive=false features=)
-   implDeps()
-  commonTest:
-   depends()
-   sourceDirs()
-   lang(api=null version=null progressive=false features=)
-   implDeps()
-  jvmMain:
-   depends(commonMain,common)
-   sourceDirs(src/jvmMain/java)
-   lang(api=1.8 version=1.8 progressive=true features=InlineClasses)
-   implDeps()
-  jvmTest:
-   depends(commonTest)
-   sourceDirs(src/jvmTest/java)
-   lang(api=null version=null progressive=false features=)
-   implDeps()
-            """.trimIndent(),
-            extracted
-        )
-=======
         assertEqualsWithCurrentTestResource(extracted)
->>>>>>> 7b9578bc
     }
 
 }