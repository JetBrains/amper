--- conflicted
+++ resolved
@@ -25,41 +25,7 @@
 
         val extracted = runResult.output.extractSourceInfoOutput()
 
-<<<<<<< HEAD
-        assertEquals(
-            """
-:
-  common:
-   depends()
-   sourceDirs(src/common/kotlin,common/src)
-   lang(api=null version=null progressive=false features=)
-   implDeps()
-  commonMain:
-   depends()
-   sourceDirs()
-   lang(api=null version=null progressive=false features=)
-   implDeps()
-  commonTest:
-   depends()
-   sourceDirs()
-   lang(api=null version=null progressive=false features=)
-   implDeps()
-  jvmMain:
-   depends(commonMain,common)
-   sourceDirs(src/jvmMain/java)
-   lang(api=null version=null progressive=false features=)
-   implDeps()
-  jvmTest:
-   depends(commonTest)
-   sourceDirs(src/jvmTest/java)
-   lang(api=null version=null progressive=false features=)
-   implDeps()
-            """.trimIndent(),
-            extracted
-        )
-=======
         assertEqualsWithCurrentTestResource(extracted)
->>>>>>> 7b9578bc
     }
 
     @Test
@@ -69,46 +35,7 @@
 
         val extracted = runResult.output.extractSourceInfoOutput()
 
-<<<<<<< HEAD
-        assertEquals(
-            """
-:
-  common:
-   depends()
-   sourceDirs(src/common/kotlin,common/src)
-   lang(api=null version=null progressive=false features=)
-   implDeps()
-  commonMain:
-   depends()
-   sourceDirs()
-   lang(api=null version=null progressive=false features=)
-   implDeps()
-  commonTest:
-   depends()
-   sourceDirs()
-   lang(api=null version=null progressive=false features=)
-   implDeps()
-  jvm:
-   depends(common)
-   sourceDirs(src/jvm/kotlin,jvm/src)
-   lang(api=null version=null progressive=false features=)
-   implDeps()
-  jvmMain:
-   depends(commonMain,jvm)
-   sourceDirs(src/jvmMain/java)
-   lang(api=null version=null progressive=false features=)
-   implDeps()
-  jvmTest:
-   depends(commonTest)
-   sourceDirs(src/jvmTest/java)
-   lang(api=null version=null progressive=false features=)
-   implDeps()
-            """.trimIndent(),
-            extracted
-        )
-=======
         assertEqualsWithCurrentTestResource(extracted)
->>>>>>> 7b9578bc
     }
 
     @Test
@@ -118,61 +45,7 @@
 
         val extracted = runResult.output.extractSourceInfoOutput()
 
-<<<<<<< HEAD
-        assertEquals(
-            """
-:
-  common:
-   depends()
-   sourceDirs(src/common/kotlin,common/src)
-   lang(api=null version=null progressive=false features=)
-   implDeps()
-  commonMain:
-   depends()
-   sourceDirs()
-   lang(api=null version=null progressive=false features=)
-   implDeps()
-  commonTest:
-   depends()
-   sourceDirs()
-   lang(api=null version=null progressive=false features=)
-   implDeps()
-  ios:
-   depends(common)
-   sourceDirs(src/ios/kotlin,ios/src)
-   lang(api=null version=null progressive=false features=)
-   implDeps()
-  iosArm64Main:
-   depends(commonMain,ios)
-   sourceDirs()
-   lang(api=null version=null progressive=false features=)
-   implDeps()
-  iosArm64Test:
-   depends(commonTest)
-   sourceDirs()
-   lang(api=null version=null progressive=false features=)
-   implDeps()
-  jvm:
-   depends(common)
-   sourceDirs(src/jvm/kotlin,jvm/src)
-   lang(api=null version=null progressive=false features=)
-   implDeps()
-  jvmMain:
-   depends(commonMain,jvm)
-   sourceDirs(src/jvmMain/java)
-   lang(api=null version=null progressive=false features=)
-   implDeps()
-  jvmTest:
-   depends(commonTest)
-   sourceDirs(src/jvmTest/java)
-   lang(api=null version=null progressive=false features=)
-   implDeps()
-            """.trimIndent(),
-            extracted
-        )
-=======
         assertEqualsWithCurrentTestResource(extracted)
->>>>>>> 7b9578bc
     }
 
 }