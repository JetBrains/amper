--- conflicted
+++ resolved
@@ -5,8 +5,6 @@
 import org.jetbrains.deft.proto.frontend.*
 import org.jetbrains.deft.proto.gradle.*
 import org.jetbrains.deft.proto.gradle.android.AndroidAwarePart
-<<<<<<< HEAD
-=======
 import org.jetbrains.deft.proto.gradle.base.BindingPluginPart
 import org.jetbrains.deft.proto.gradle.base.DeftNamingConventions
 import org.jetbrains.deft.proto.gradle.base.PluginPartCtx
@@ -15,7 +13,6 @@
 import org.jetbrains.deft.proto.gradle.kmpp.KotlinDeftNamingConvention.kotlinSourceSet
 import org.jetbrains.deft.proto.gradle.kmpp.KotlinDeftNamingConvention.kotlinSourceSetName
 import org.jetbrains.deft.proto.gradle.kmpp.KotlinDeftNamingConvention.target
->>>>>>> 7b9578bc
 import org.jetbrains.kotlin.gradle.dsl.KotlinMultiplatformExtension
 import org.jetbrains.kotlin.gradle.plugin.KotlinSourceSet
 import org.jetbrains.kotlin.gradle.plugin.LanguageSettingsBuilder
@@ -28,14 +25,6 @@
  * Plugin logic, bind to specific module, when multiple targets are available.
  */
 class KMPPBindingPluginPart(
-<<<<<<< HEAD
-    ctx: PluginPartCtx,
-) : AndroidAwarePart(ctx), DeftNamingConventions {
-
-    internal val fragmentsByName = module.fragments.associateBy { it.name }
-
-    internal val kotlinMPE: KotlinMultiplatformExtension =
-=======
         ctx: PluginPartCtx,
 ) : BindingPluginPart by ctx, KMPEAware, DeftNamingConventions {
 
@@ -44,7 +33,6 @@
     internal val fragmentsByName = module.fragments.associateBy { it.name }
 
     override val kotlinMPE: KotlinMultiplatformExtension =
->>>>>>> 7b9578bc
         project.extensions.getByType(KotlinMultiplatformExtension::class.java)
 
     fun apply() {
@@ -82,11 +70,7 @@
         }
     }
 
-<<<<<<< HEAD
-    private fun initFragments() = with(KotlinDeftNamingConvention) {
-=======
     private fun initFragments() = with(androidAware) {
->>>>>>> 7b9578bc
         // Introduced function to remember to propagate language settings.
         fun KotlinSourceSet.doDependsOn(it: Fragment) {
             val wrapper = it as? FragmentWrapper ?: FragmentWrapper(it)
@@ -133,13 +117,8 @@
             }
 
             // Set sources and resources.
-<<<<<<< HEAD
-            sourceSet.kotlin.srcDir(fragment.sourcePath)
-            sourceSet.resources.srcDir(fragment.resourcePath)
-=======
             sourceSet.kotlin.setSrcDirs(fragment.sourcePaths)
             sourceSet.resources.setSrcDirs(fragment.resourcePaths)
->>>>>>> 7b9578bc
         }
 
         // Third iteration - adjust kotlin prebuilt source sets to match created ones.
@@ -194,11 +173,7 @@
 
     private fun FragmentWrapper.maybeCreateSourceSet(
         block: KotlinSourceSet.() -> Unit
-<<<<<<< HEAD
-    ) = with(KotlinDeftNamingConvention) {
-=======
     ) = with(androidAware) {
->>>>>>> 7b9578bc
         val sourceSet = kotlinMPE.sourceSets.maybeCreate(kotlinSourceSetName)
         sourceSet.block()
     }
