--- conflicted
+++ resolved
@@ -2,13 +2,6 @@
 
 import org.gradle.api.plugins.JavaApplication
 import org.gradle.api.plugins.JavaPlugin
-<<<<<<< HEAD
-import org.jetbrains.deft.proto.frontend.JavaApplicationArtifactPart
-import org.jetbrains.deft.proto.frontend.Platform
-import org.jetbrains.deft.proto.gradle.*
-import org.jetbrains.kotlin.gradle.dsl.KotlinMultiplatformExtension
-import org.jetbrains.kotlin.gradle.targets.jvm.KotlinJvmTarget
-=======
 import org.gradle.api.plugins.JavaPluginExtension
 import org.jetbrains.deft.proto.frontend.JavaApplicationArtifactPart
 import org.jetbrains.deft.proto.frontend.Platform
@@ -22,7 +15,6 @@
 import org.jetbrains.deft.proto.gradle.part
 import org.jetbrains.deft.proto.gradle.requireSingle
 import org.jetbrains.kotlin.gradle.dsl.KotlinMultiplatformExtension
->>>>>>> 7b9578bc
 import org.slf4j.Logger
 import org.slf4j.LoggerFactory
 
@@ -32,13 +24,8 @@
  * Plugin logic, bind to specific module, when only default target is available.
  */
 class JavaBindingPluginPart(
-<<<<<<< HEAD
-    ctx: PluginPartCtx,
-) : BindingPluginPart by ctx, DeftNamingConventions {
-=======
         ctx: PluginPartCtx,
 ) : SpecificPlatformPluginPart(ctx, Platform.JVM), KMPEAware, DeftNamingConventions {
->>>>>>> 7b9578bc
 
     companion object {
         val logger: Logger = LoggerFactory.getLogger("some-logger")
@@ -46,13 +33,9 @@
 
     private val javaAPE: JavaApplication = project.extensions.getByType(JavaApplication::class.java)
 
-<<<<<<< HEAD
-    internal val kotlinMPE: KotlinMultiplatformExtension =
-=======
     internal val javaPE: JavaPluginExtension = project.extensions.getByType(JavaPluginExtension::class.java)
 
     override val kotlinMPE: KotlinMultiplatformExtension =
->>>>>>> 7b9578bc
         project.extensions.getByType(KotlinMultiplatformExtension::class.java)
 
     fun apply() {
@@ -78,15 +61,6 @@
         }
     }
 
-<<<<<<< HEAD
-    private fun adjustJavaSourceSets() = with(JavaDeftNamingConvention) {
-        project.plugins.apply(JavaPlugin::class.java)
-
-        // This one is launched after all kotlin source sets are created, so it's ok.
-        // [withJava] logic is searching for corresponding kotlin compilations/source sets by name,
-        // so careful java source sets naming will do the trick.
-        (Platform.JVM.target as? KotlinJvmTarget)?.withJava()
-=======
 
     // TODO Rewrite this completely by not calling
     //  KMPP code and following out own conventions.
@@ -117,6 +91,5 @@
                 .requireSingle { "Method setUpJavaSourceSets must be present in ${akpCompanionClass.simpleName}" }
 
         setUpJavaSourceSetsMethod.invoke(apkCompanion, Platform.JVM.target, false)
->>>>>>> 7b9578bc
     }
 }