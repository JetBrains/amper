package org.jetbrains.deft.proto.gradle.android

import com.android.build.gradle.BaseExtension
import org.jetbrains.deft.proto.frontend.AndroidArtifactPart
import org.jetbrains.deft.proto.frontend.Platform
<<<<<<< HEAD
import org.jetbrains.deft.proto.gradle.*
=======
import org.jetbrains.deft.proto.gradle.base.DeftNamingConventions
import org.jetbrains.deft.proto.gradle.base.PluginPartCtx
import org.jetbrains.deft.proto.gradle.base.SpecificPlatformPluginPart
>>>>>>> 7b9578bc
import org.jetbrains.deft.proto.gradle.part

fun applyAndroidAttributes(ctx: PluginPartCtx) = AndroidBindingPluginPart(ctx).apply()

@Suppress("LeakingThis")
open class AndroidAwarePart(
<<<<<<< HEAD
    ctx: PluginPartCtx,
) : BindingPluginPart by ctx, DeftNamingConventions {

    data class BindFragment(
        internal val fragment: FragmentWrapper,
        internal val artifact: ArtifactWrapper,
    )

    private val androidArtifacts = module.artifacts.filterAndroidArtifacts()

    private val androidNonTestArtifacts = androidArtifacts.filter { !it.isTest }

    private val androidTestArtifacts = androidArtifacts.filter { it.isTest }

    // Here we rely on fact, that only one android target can be declared in KMPP,
    // so we cannot support multiple android artifacts.
    internal val leafNonTestAndroidFragment = if (androidArtifacts.isEmpty()) null else {
        val androidArtifact = androidNonTestArtifacts.singleOrNull()
            ?: error("There must be exactly one non test android artifact!")
        val leaf = androidArtifact.fragments.filterAndroidFragments().singleOrNull()
            ?: error("There must be only one non test android leaf fragment!")
        BindFragment(leaf, androidArtifact)
    }

    // Here we rely on fact, that only one android target can be declared in KMPP,
    // so we cannot support multiple android artifacts.
    internal val leafTestAndroidFragment = if (androidArtifacts.isEmpty()) null else {
        val androidArtifact = androidTestArtifacts
            .singleOrZero { error("There must be one or none test android artifact!") }
        val leaf = androidArtifact?.fragments?.filterAndroidFragments()
            ?.singleOrZero { error("There must be one or none test android leaf fragment!") }
        if (leaf != null) BindFragment(leaf, androidArtifact) else null
    }
=======
        ctx: PluginPartCtx,
) : SpecificPlatformPluginPart(ctx, Platform.ANDROID), DeftNamingConventions {
>>>>>>> 7b9578bc

    internal val androidPE = project.extensions.findByName("android") as BaseExtension?

    internal val androidSourceSets get() = androidPE?.sourceSets

<<<<<<< HEAD
    private fun Collection<FragmentWrapper>.filterAndroidFragments() =
        filter { it.platforms.contains(Platform.ANDROID) }

    private fun Collection<ArtifactWrapper>.filterAndroidArtifacts() =
        filter { it.platforms.contains(Platform.ANDROID) }

=======
>>>>>>> 7b9578bc
}

/**
 * Plugin logic, bind to specific module, when only default target is available.
 */
class AndroidBindingPluginPart(
<<<<<<< HEAD
    ctx: PluginPartCtx,
=======
        ctx: PluginPartCtx,
>>>>>>> 7b9578bc
) : AndroidAwarePart(ctx) {

    /**
     * Entry point for this plugin part.
     */
    fun apply() {
        adjustAndroidSourceSets()
        applySettings()
    }

<<<<<<< HEAD
=======
    @Suppress("UnstableApiUsage")
>>>>>>> 7b9578bc
    private fun adjustAndroidSourceSets() = with(AndroidDeftNamingConvention) {
        // Clear android source sets that are not created by us.
        // Adjust that source sets whose matching kotlin source sets are created by us.
        // Can be called after project evaluation.
        androidSourceSets?.all {
            val fragment = it.deftFragment
            if (fragment != null) {
<<<<<<< HEAD
                it.kotlin.srcDir(fragment.sourcePath)
                it.java.srcDir(fragment.sourcePath)
                it.resources.srcDir(fragment.resourcePath)
                it.res.srcDir(fragment.resPath)
=======
                it.kotlin.setSrcDirs(fragment.sourcePaths)
                it.java.setSrcDirs(fragment.sourcePaths)
                it.resources.setSrcDirs(fragment.resourcePaths)
                it.res.setSrcDirs(fragment.androidResPaths)
>>>>>>> 7b9578bc
                it.manifest.srcFile("${fragment.sourcePath}/Manifest.xml")
            } else {
                it.kotlin.setSrcDirs(emptyList<Any>())
                it.java.setSrcDirs(emptyList<Any>())
                it.resources.setSrcDirs(emptyList<Any>())
            }
        }
    }

    private fun applySettings() {
        module.artifacts.forEach { artifact ->
            artifact.platforms.find { it == Platform.ANDROID } ?: return@forEach
            val part =
                artifact.part<AndroidArtifactPart>() ?: error("No android properties for an artifact ${artifact.name}")
            androidPE?.apply {
<<<<<<< HEAD
                part.compileSdkVersion?.let { compileSdkVersion(it) }
=======
                compileSdkVersion(part.compileSdkVersion)
>>>>>>> 7b9578bc
                defaultConfig {
                    it.minSdkVersion(part.minSdkVersion ?: 24)
                }
                compileOptions {
                }
            }
        }

        //        androidPE.apply {
//            allCollapsed["target.android.compileSdkVersion"]?.first()?.let { compileSdkVersion(it.toInt()) }
//            defaultConfig {
//                allCollapsed["target.android.minSdkVersion"]?.first()?.let { minSdkVersion(it) }
//                allCollapsed["target.android.targetSdkVersion"]?.first()?.let { targetSdkVersion(it) }
//                allCollapsed["target.android.versionCode"]?.first()?.let { versionCode(it.toInt()) }
//                allCollapsed["target.android.versionName"]?.first()?.let { versionName(it) }
//                allCollapsed["target.android.applicationId"]?.first()?.let { applicationId(it) }
//            }
//            compileOptions {
//                allCollapsed["target.android.sourceCompatibility"]?.first()?.let { sourceCompatibility(it) }
//                allCollapsed["target.android.targetCompatibility"]?.first()?.let { targetCompatibility(it) }
//            }
//        }
    }
}<|MERGE_RESOLUTION|>--- conflicted
+++ resolved
@@ -3,82 +3,29 @@
 import com.android.build.gradle.BaseExtension
 import org.jetbrains.deft.proto.frontend.AndroidArtifactPart
 import org.jetbrains.deft.proto.frontend.Platform
-<<<<<<< HEAD
-import org.jetbrains.deft.proto.gradle.*
-=======
 import org.jetbrains.deft.proto.gradle.base.DeftNamingConventions
 import org.jetbrains.deft.proto.gradle.base.PluginPartCtx
 import org.jetbrains.deft.proto.gradle.base.SpecificPlatformPluginPart
->>>>>>> 7b9578bc
 import org.jetbrains.deft.proto.gradle.part
 
 fun applyAndroidAttributes(ctx: PluginPartCtx) = AndroidBindingPluginPart(ctx).apply()
 
 @Suppress("LeakingThis")
 open class AndroidAwarePart(
-<<<<<<< HEAD
-    ctx: PluginPartCtx,
-) : BindingPluginPart by ctx, DeftNamingConventions {
-
-    data class BindFragment(
-        internal val fragment: FragmentWrapper,
-        internal val artifact: ArtifactWrapper,
-    )
-
-    private val androidArtifacts = module.artifacts.filterAndroidArtifacts()
-
-    private val androidNonTestArtifacts = androidArtifacts.filter { !it.isTest }
-
-    private val androidTestArtifacts = androidArtifacts.filter { it.isTest }
-
-    // Here we rely on fact, that only one android target can be declared in KMPP,
-    // so we cannot support multiple android artifacts.
-    internal val leafNonTestAndroidFragment = if (androidArtifacts.isEmpty()) null else {
-        val androidArtifact = androidNonTestArtifacts.singleOrNull()
-            ?: error("There must be exactly one non test android artifact!")
-        val leaf = androidArtifact.fragments.filterAndroidFragments().singleOrNull()
-            ?: error("There must be only one non test android leaf fragment!")
-        BindFragment(leaf, androidArtifact)
-    }
-
-    // Here we rely on fact, that only one android target can be declared in KMPP,
-    // so we cannot support multiple android artifacts.
-    internal val leafTestAndroidFragment = if (androidArtifacts.isEmpty()) null else {
-        val androidArtifact = androidTestArtifacts
-            .singleOrZero { error("There must be one or none test android artifact!") }
-        val leaf = androidArtifact?.fragments?.filterAndroidFragments()
-            ?.singleOrZero { error("There must be one or none test android leaf fragment!") }
-        if (leaf != null) BindFragment(leaf, androidArtifact) else null
-    }
-=======
         ctx: PluginPartCtx,
 ) : SpecificPlatformPluginPart(ctx, Platform.ANDROID), DeftNamingConventions {
->>>>>>> 7b9578bc
 
     internal val androidPE = project.extensions.findByName("android") as BaseExtension?
 
     internal val androidSourceSets get() = androidPE?.sourceSets
 
-<<<<<<< HEAD
-    private fun Collection<FragmentWrapper>.filterAndroidFragments() =
-        filter { it.platforms.contains(Platform.ANDROID) }
-
-    private fun Collection<ArtifactWrapper>.filterAndroidArtifacts() =
-        filter { it.platforms.contains(Platform.ANDROID) }
-
-=======
->>>>>>> 7b9578bc
 }
 
 /**
  * Plugin logic, bind to specific module, when only default target is available.
  */
 class AndroidBindingPluginPart(
-<<<<<<< HEAD
-    ctx: PluginPartCtx,
-=======
         ctx: PluginPartCtx,
->>>>>>> 7b9578bc
 ) : AndroidAwarePart(ctx) {
 
     /**
@@ -89,10 +36,7 @@
         applySettings()
     }
 
-<<<<<<< HEAD
-=======
     @Suppress("UnstableApiUsage")
->>>>>>> 7b9578bc
     private fun adjustAndroidSourceSets() = with(AndroidDeftNamingConvention) {
         // Clear android source sets that are not created by us.
         // Adjust that source sets whose matching kotlin source sets are created by us.
@@ -100,17 +44,10 @@
         androidSourceSets?.all {
             val fragment = it.deftFragment
             if (fragment != null) {
-<<<<<<< HEAD
-                it.kotlin.srcDir(fragment.sourcePath)
-                it.java.srcDir(fragment.sourcePath)
-                it.resources.srcDir(fragment.resourcePath)
-                it.res.srcDir(fragment.resPath)
-=======
                 it.kotlin.setSrcDirs(fragment.sourcePaths)
                 it.java.setSrcDirs(fragment.sourcePaths)
                 it.resources.setSrcDirs(fragment.resourcePaths)
                 it.res.setSrcDirs(fragment.androidResPaths)
->>>>>>> 7b9578bc
                 it.manifest.srcFile("${fragment.sourcePath}/Manifest.xml")
             } else {
                 it.kotlin.setSrcDirs(emptyList<Any>())
@@ -126,11 +63,7 @@
             val part =
                 artifact.part<AndroidArtifactPart>() ?: error("No android properties for an artifact ${artifact.name}")
             androidPE?.apply {
-<<<<<<< HEAD
-                part.compileSdkVersion?.let { compileSdkVersion(it) }
-=======
                 compileSdkVersion(part.compileSdkVersion)
->>>>>>> 7b9578bc
                 defaultConfig {
                     it.minSdkVersion(part.minSdkVersion ?: 24)
                 }
